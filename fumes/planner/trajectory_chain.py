--- conflicted
+++ resolved
@@ -56,9 +56,7 @@
             x0 = list(planner.x0)
             x0[planner.param_names["origin_x"]] = xm
             x0[planner.param_names["origin_y"]] = ym
-<<<<<<< HEAD
             x0[planner.param_names["rot"]] = thm
-=======
 
             if self.planners[i].traj_generator.start_point is not None: 
                 # Ensure the travel distance + lawnmower size <= budget
@@ -105,7 +103,6 @@
                     x0[planner.param_names["lh"]] = lh
 
             # x0[planner.param_names["rot"]] = thm
->>>>>>> 7a2921ba
             planner.x0 = tuple(x0)
 
             # Get the next trajectory in the chain
